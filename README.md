--- conflicted
+++ resolved
@@ -110,14 +110,10 @@
 ## Examples
 
 All the examples are in the `examples` folder and to run them,
-<<<<<<< HEAD
-compile project and run `pilka` inside of approciate example folder.
-=======
 compile project and run `pilka` inside of approciate example folder.
 
 | cube                                                | cellular automata                                               | line segment                                      |
 |-----------------------------------------------------|-----------------------------------------------------------------|---------------------------------------------------|
 | ![cube](./examples/cube/cube.gif)                   | ![automata](./examples/cellular_automata/cellular-automata.gif) | ![line](./examples/line_segment/line-segment.gif) |
 | dithering                                           | circle pattern                                                  | menger sponge                                     |
-| ![dithering](./examples/dithering/dithering.gif)    | ![pattern](./examples/circle_pattern/circle-pattern.gif)        | ![spoonge](./examples/menger_sponge/sponge.jpg)   |
->>>>>>> 8ada4c92
+| ![dithering](./examples/dithering/dithering.gif)    | ![pattern](./examples/circle_pattern/circle-pattern.gif)        | ![spoonge](./examples/menger_sponge/sponge.jpg)   |