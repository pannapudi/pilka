# pilka 🔩 (WIP)

![preview](boring_tunnel.png)

Available features:
<<<<<<< HEAD
 - [X] Hot-reload
 - [ ] Saving shaders
 - [X] Taking screenshot
 - [ ] Record video
 
Pilka is a cross-platform democoding tool for creating shader* demos, similar to [Bonzomatic](https://github.com/Gargaj/Bonzomatic) or [KodeLife](https://hexler.net/products/kodelife). Supports hot-reloading which means resources are checked, updated in the background.
=======

- [X] Hot-reload
- [X] Saving shaders
- [X] Taking screenshot
- [ ] Record video

Pilka is a cross-platform democoding tool for creating shader* demos,
similar to [Bonzomatic](https://github.com/Gargaj/Bonzomatic) or [KodeLife](https://hexler.net/products/kodelife). Supports hot-reloading which means
resources is checked, updated in the background.
>>>>>>> 9f8e55a7

## Controls

- `F1`:   Toggles play/pause
- `F2`:   Pauses and steps back one frame
- `F3`:   Pauses and steps forward one frame
- `F4`:   Restarts playback at frame 0 (`Time` and `Pos` = 0)
- `F10`:  Save shaders
- `F11`:  Take Screenshot
- `F12`:  Start/Stop record video
- `ESC`:  Exit the application
- Arrows: Change `Pos`

## Parameters

(per-draw-update)

- position: vec3
- time: float
- resolution: vec2
- mouse: vec2

## Requirements

Vulkan SDK is required.

## Installation

```Bash
cargo install pilka
```

You also can install the application by to downloading the source code
and build locally.

```Bash
# or through ssh git@github.com:pudnax/pilka.git
git clone https://github.com/pudnax/pilka.git
cd pilka
cargo install --path .
```

Places from where i steal code:

- [piet-gpu](https://github.com/linebender/piet-gpu)
- [Aetna's tutorial](https://hoj-senna.github.io/ashen-aetna/)
- https://github.com/w23/OpenSource<|MERGE_RESOLUTION|>--- conflicted
+++ resolved
@@ -3,15 +3,7 @@
 ![preview](boring_tunnel.png)
 
 Available features:
-<<<<<<< HEAD
- - [X] Hot-reload
- - [ ] Saving shaders
- - [X] Taking screenshot
- - [ ] Record video
  
-Pilka is a cross-platform democoding tool for creating shader* demos, similar to [Bonzomatic](https://github.com/Gargaj/Bonzomatic) or [KodeLife](https://hexler.net/products/kodelife). Supports hot-reloading which means resources are checked, updated in the background.
-=======
-
 - [X] Hot-reload
 - [X] Saving shaders
 - [X] Taking screenshot
@@ -20,7 +12,6 @@
 Pilka is a cross-platform democoding tool for creating shader* demos,
 similar to [Bonzomatic](https://github.com/Gargaj/Bonzomatic) or [KodeLife](https://hexler.net/products/kodelife). Supports hot-reloading which means
 resources is checked, updated in the background.
->>>>>>> 9f8e55a7
 
 ## Controls
 
