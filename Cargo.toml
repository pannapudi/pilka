[package]
name = "pilka"
<<<<<<< HEAD
version = "0.3.5"
=======
version = "0.4.2"
>>>>>>> 8ada4c92
authors = ["Alex Komissarov <k.a.komissar@gmail.com>"]
edition = "2018"
license = "GPL-2.0-or-later"
description = "Another live-coding tool for creating shaders demos."
repository = "https://github.com/pudnax/pilka/"
readme = "README.md"
keywords = ["graphics", "glsl", "shaders", "creative", "vulkan"]
exclude = [".gitignore", ".github", "screenshots", "recordings", "shader_dump"]
categories = ["command-line-utilities", "graphics", "rendering"]

[badges]
appveyor = { repository = "https://github.com/pudnax/pilka", branch = "master", service = "github" }
maintenance = { status = "experimental" }

# See more keys and their definitions at https://doc.rust-lang.org/cargo/reference/manifest.html

[workspace]
members = ["libs/*"]

[dependencies]
color-eyre = "0.5.10"
eyre = "0.6.5"
pilka_lib = { version = "0.4.2", path = "libs/pilka_lib" }
pilka_dyn = { version = "0.4.2", path = "libs/pilka_dyn" }
notify = "5.0.0-pre.6"
chrono = "0.4.19"
png = "0.16.8"
cpal = "0.13.1"
rustfft = "5.0.1"

[profile.release]
lto = 'thin'

# [profile.dev.package.'*']
# opt-level = 3

# [profile.dev]
# debug = 0<|MERGE_RESOLUTION|>--- conflicted
+++ resolved
@@ -1,10 +1,6 @@
 [package]
 name = "pilka"
-<<<<<<< HEAD
-version = "0.3.5"
-=======
 version = "0.4.2"
->>>>>>> 8ada4c92
 authors = ["Alex Komissarov <k.a.komissar@gmail.com>"]
 edition = "2018"
 license = "GPL-2.0-or-later"
